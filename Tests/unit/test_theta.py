--- conflicted
+++ resolved
@@ -15,9 +15,7 @@
     def test_from_expresion_chemical_pot(self):
         my_theta = FESTIM.Theta()
         S = f.interpolate(f.Constant(2), self.V)
-        my_theta.materials = FESTIM.Materials([
-            FESTIM.Material(1, 1, 0, S_0=2, E_S=0)
-        ])
+        my_theta.materials = FESTIM.Materials([FESTIM.Material(1, 1, 0, S_0=2, E_S=0)])
         my_theta.volume_markers = self.vm
         my_theta.T = self.T
         my_theta.S = S
@@ -60,29 +58,13 @@
         # test
         Index._globalcount = 8
         v = my_theta.test_function
-<<<<<<< HEAD
-        D = self.mat1.D_0 * f.exp(-self.mat1.E_D/FESTIM.k_B/self.my_temp.T)
-        S = self.mat1.S_0*f.exp(-self.mat1.E_S/FESTIM.k_B/self.my_temp.T)
-        S_n = self.mat1.S_0*f.exp(-self.mat1.E_S/FESTIM.k_B/self.my_temp.T_n)
-        c_0 = my_theta.solution*S
-        c_0_n = my_theta.previous_solution*S_n
-        expected_form = ((c_0-c_0_n)/self.dt.value)*v*self.my_mesh.dx(1)
-        expected_form += f.dot(D*f.grad(c_0), f.grad(v))*self.my_mesh.dx(1)
-=======
         D = self.mat1.D_0 * f.exp(-self.mat1.E_D / FESTIM.k_B / self.my_temp.T)
-        c_0 = (
-            my_theta.solution
-            * self.mat1.S_0
-            * f.exp(-self.mat1.E_S / FESTIM.k_B / self.my_temp.T)
-        )
-        c_0_n = (
-            my_theta.previous_solution
-            * self.mat1.S_0
-            * f.exp(-self.mat1.E_S / FESTIM.k_B / self.my_temp.T_n)
-        )
+        S = self.mat1.S_0 * f.exp(-self.mat1.E_S / FESTIM.k_B / self.my_temp.T)
+        S_n = self.mat1.S_0 * f.exp(-self.mat1.E_S / FESTIM.k_B / self.my_temp.T_n)
+        c_0 = my_theta.solution * S
+        c_0_n = my_theta.previous_solution * S_n
         expected_form = ((c_0 - c_0_n) / self.dt.value) * v * self.my_mesh.dx(1)
         expected_form += f.dot(D * f.grad(c_0), f.grad(v)) * self.my_mesh.dx(1)
->>>>>>> ed1ef290
 
         print("expected F:")
         print(expected_form)
@@ -128,11 +110,7 @@
 #     my_theta.S = 3
 #     my_theta.solution = 12
 
-<<<<<<< HEAD
 #     assert my_theta.mobile_concentration() == 3*12
-=======
-    assert my_theta.mobile_concentration() == 3 * 12
->>>>>>> ed1ef290
 
 
 def test_post_processing_solution_to_concentration():
@@ -140,21 +118,17 @@
     V = f.FunctionSpace(mesh, "CG", 1)
     S = 3
     value_theta = 5
-    materials = FESTIM.Materials([
-        FESTIM.Material(1, 1, 0, S, E_S=0)
-    ])
+    materials = FESTIM.Materials([FESTIM.Material(1, 1, 0, S, E_S=0)])
     vm = f.MeshFunction("size_t", mesh, 1, 1)
     dx = f.Measure("dx", domain=mesh, subdomain_data=vm)
     my_theta = FESTIM.Theta()
     my_theta.S = S
     my_theta.solution = f.interpolate(f.Constant(value_theta), V)
 
-    expected_concentration = f.project(f.Constant(S)*value_theta, V)
+    expected_concentration = f.project(f.Constant(S) * value_theta, V)
     my_theta.create_form_post_processing(V, materials, dx)
     my_theta.post_processing_solution_to_concentration()
 
-<<<<<<< HEAD
-    assert f.errornorm(my_theta.post_processing_solution, expected_concentration) == pytest.approx(0)
-=======
-    assert my_theta.post_processing_solution == 5 * 3
->>>>>>> ed1ef290
+    assert f.errornorm(
+        my_theta.post_processing_solution, expected_concentration
+    ) == pytest.approx(0)