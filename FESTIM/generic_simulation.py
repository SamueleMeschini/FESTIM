--- conflicted
+++ resolved
@@ -367,39 +367,5 @@
         for trap in self.traps.traps:
             output["solutions"]["trap_{}".format(trap.id)] = trap.post_processing_solution
         # compute retention and add it to output
-<<<<<<< HEAD
         output["solutions"]["retention"] = project(self.label_to_function["retention"], self.V_DG1)
-        return output
-
-
-def run(parameters, log_level=40):
-    """Main FESTIM function for complete simulations
-
-    Arguments:
-        parameters {dict} -- contains simulation parameters
-
-    Keyword Arguments:
-        log_level {int} -- set what kind of messsages are displayed
-            (default: {40})
-            CRITICAL  = 50, errors that may lead to data corruption
-            ERROR     = 40, errors
-            WARNING   = 30, warnings
-            INFO      = 20, information of general interest
-            PROGRESS  = 16, what's happening (broadly)
-            TRACE     = 13,  what's happening (in detail)
-            DBG       = 10  sundry
-
-    Raises:
-        ValueError: if solving type is unknown
-
-    Returns:
-        dict -- contains derived quantities, parameters and errors
-    """
-    my_sim = FESTIM.Simulation(parameters, log_level)
-    my_sim.initialise()
-    output = my_sim.run()
-    return output
-=======
-        output["solutions"]["retention"] = project(label_to_function["retention"], self.V_DG1)
-        return output
->>>>>>> e9e1e68c
+        return output