def find_material_from_id(materials, mat_id):
    '''Returns the material from a given id
    Parameters:
    - materials : list of dicts ex: [{"id": 2}, {"id": 3}, {"id": 5}]
    - id : int
    '''
    for material in materials:
        mat_ids = material['id']
        if type(mat_ids) is not list:
            mat_ids = [mat_ids]
        if mat_id in mat_ids:
            return material
<<<<<<< HEAD
            break
    print("Couldn't find ID " + str(mat_id) + " in materials list")
    return
=======
    raise ValueError("Couldn't find ID " + str(id) + " in materials list")
>>>>>>> 39a3c300


def update_expressions(expressions, t):
    '''Update all FEniCS Expression() in expressions.

    Arguments:
    - expressions: list, contains the fenics Expression
    to be updated.
    - t: float, time.
    '''
    for expression in expressions:
        expression.t = t
    return expressions


bc_types = {
    "dc": ["dc", "solubility", "dc_imp"],
    "neumann": ["flux"],
    "robin": ["recomb"]
}

quantity_types = [
    "surface_flux",
    "average_volume",
    "average_surface",
    "maximum_volume",
    "minimum_volume",
    "total_volume",
    "total_surface"
    ]

field_types = [
    "solute",
    "retention",
    "T"
]
parameters_helper = {
    "materials": {
        "H": {
            "description": "[insert description]",
            "unit": "[insert unit]"
        },
        "E_D": {
            "description": "Diffusion coefficient activation energy",
            "unit": "eV"
            },
        "D_0": {
            "description": "Diffusion coefficient pre exponential factor",
            "unit": "(m^2/s)"
            },
        "S_0": {
            "description": "Solubility coefficient pre exponential factor",
            "unit": "(m^2/s)"
            },
        "E_S": {
            "description": "Solubility coefficient activation energy",
            "unit": "eV"
            },
        "borders": {
            "description": "1D only: delimitations of the domain. \
            Exemple: [0, 0.5]",
            "unit": "m"
            },
        "thermal_cond": {
            "description": "required if heat equation is solved or if thermal\
                 flux is computed. thermal conductivity",
            "unit": "W/m/K"
            },
        "heat_capacity": {
            "description": "required if heat equation is solved. \
                Heat capacity",
            "unit": "J/K/kg"
            },
        "rho": {
            "description": "required if heat equation is solved. \
                Density",
            "unit": "kg/m^3"
            },
        "id": {
            "description": "id of the domain. If a marked mesh is given,\
                id must correspond to the volume_markers_file",
            "unit": "None"
            },
    },
    "traps": {
        "E_k": {
            "description": "Trapping rate activation energy",
            "unit": "eV"
            },
        "k_0": {
            "description": "Trapping rate pre-exponential factor",
            "unit": "m^3/s"
            },
        "E_p": {
            "description": "Detrapping rate activation energy",
            "unit": "eV"
            },
        "p_0": {
            "description": "Detrapping rate pre-exponential factor",
            "unit": "s^-1"
            },
        "density": {
            "description": "denisty of the trap. Can be float or an expression\
                 (ex: (1 + FESTIM.x)*FESTIM.t<100)",
            "unit": "m^-3"
            },
        "materials": {
            "description": "ids of the domains where the trap is present.\
                 Can be int or list of int",
            "unit": "None"
            },
        "source_term": {
            "description": "Volumetric source term for the trapped population",
            "unit": "m^-3.s^-1"
            },
        },
    "boundary_conditions": {
        "type": {
            "dc": "Dirichlet boundary condition",
            "flux": "Pure Neumann boundary condition",
            "recomb": "Recombination flux",
            "convective_flux": "Convective exchange (for heat transfer)",
            "solubility": "Dirichlet boundary condition based on solubility and pressure c=S*P^0.5",
            "table": "Dirichlet boundary condition based on interpolated values from 2D table (t, c(t)).",
            "dc_imp": "Dirichlet boundary condition based on triangular model for volumetric implantation"
            },
        "surfaces": {
            "description": "List of surfaces on which the boundary condition is applied",
            "unit": "None"
            },
        "value": {
                    "description": "Value of boundary conditions only needed for types dc and flux. Can be float or an expression (ex: (1 + FESTIM.x)*FESTIM.t<100)",
                    "unit": "m^-3 or m^-2.s^-1"
                },
        "component": {
                    "description": "int in [0;N], N being the number of traps. By default 0, the solute population",
                    "unit": "None"
                },
        "Kr_0": {
                    "description": "Value of recombination coefficient pre-exponential factor",
                    "unit": "m^(-2+3*n).s^-1 , where n is the order of recombination"
                },
        "E_Kr": {
                    "description": "Value of recombination coefficient activation energy",
                    "unit": "eV"
                },
        "S_0": {
                    "description": "Value of solubility coefficient pre-exponential factor",
                    "unit": "m^-3.Pa^-0.5"
                },
        "E_S": {
                    "description": "Value of solubility coefficient activation energy",
                    "unit": "eV"
                },
        "pressure": {
                    "description": "Value of pressure",
                    "unit": "Pa"
        }
    },
    "mesh_parameters": {
        "refinements": {},
        "size": {
            "description": "Size of the 1D problem",
            "unit": "m"
        },
        "initial_number_of_cells": {
            "description": "Number of cells in the domain before refinement",
            "unit": "cells"
        },
        "mesh_file": {},
        "cells_file": {},
        "facets_file": {},
        "meshfunction_cells": {},
        "meshfunction_facets": {},
    },
    "temperature": {},
    "solving_parameters": {},
    "exports": {},
    }


def help_key(key):
    def find_dict(key, var, res=[]):
        if key in var:
            res.append(var[key])
        else:
            for k in var.keys():
                if type(var[k]) == dict:
                    find_dict(key, var=var[k], res=res)
        return res
    d = find_dict(key, parameters_helper)
    for k in d:
        print(k)<|MERGE_RESOLUTION|>--- conflicted
+++ resolved
@@ -10,13 +10,7 @@
             mat_ids = [mat_ids]
         if mat_id in mat_ids:
             return material
-<<<<<<< HEAD
-            break
-    print("Couldn't find ID " + str(mat_id) + " in materials list")
-    return
-=======
     raise ValueError("Couldn't find ID " + str(id) + " in materials list")
->>>>>>> 39a3c300
 
 
 def update_expressions(expressions, t):
